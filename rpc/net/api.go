package net

import (
	"fmt"
)

// PublicAPI is the net_ prefixed set of APIs in the Web3 JSON-RPC spec.
<<<<<<< HEAD
type PublicAPI struct{ config server.Config }
=======
type PublicAPI struct {
	chainID uint32
}
>>>>>>> e8fb482c

// NewPublicAPI creates an instance of the Web3 API.
func NewPublicAPI(chainID uint32) *PublicAPI {
	return &PublicAPI{chainID}
}

// Version returns the current ethereum protocol version.
func (api *PublicAPI) Version() string {
	return fmt.Sprintf("%d", api.chainID)
}<|MERGE_RESOLUTION|>--- conflicted
+++ resolved
@@ -5,13 +5,9 @@
 )
 
 // PublicAPI is the net_ prefixed set of APIs in the Web3 JSON-RPC spec.
-<<<<<<< HEAD
-type PublicAPI struct{ config server.Config }
-=======
 type PublicAPI struct {
 	chainID uint32
 }
->>>>>>> e8fb482c
 
 // NewPublicAPI creates an instance of the Web3 API.
 func NewPublicAPI(chainID uint32) *PublicAPI {
